from __future__ import annotations

"""UDP-based Pong game client.
Run with: python main.py client <server_ip> [server_port]
"""

import math
import socket
import sys
import threading
import time
import logging
from dataclasses import dataclass
from typing import Tuple

import pygame
import hashlib

from protocol import (
    Hello,
    Input,
    Login,
    LoginResult,
    MessageType,
    Pulse,
    State,
    Welcome,
    decode,
)

# Setup detailed logging
logging.basicConfig(
    level=logging.DEBUG,
    format='%(asctime)s [CLIENT] %(levelname)s: %(message)s',
    datefmt='%H:%M:%S'
)
logger = logging.getLogger('pong_client')

class Gui:
    """Handles rendering and input using pygame."""

    def __init__(self, width: int = 640, height: int = 480):
        pygame.init()
        self.width = width
        self.height = height
        self.paddle_height = 60 # height of the paddle
        self.paddle_width = 10 # width of the paddle
        self.ball_size = 10 # size of the ball
        self.screen = pygame.display.set_mode((width, height))
        pygame.display.set_caption("UDP Pong")
        self.clock = pygame.time.Clock()
        pygame.font.init()
        self.font = pygame.font.Font(None, 36)

    def poll_input(self) -> float | None:
        """Return new paddle y position based on user input, or None if unchanged."""
        dy = 0
        for event in pygame.event.get():
            if event.type == pygame.QUIT:
                pygame.quit()
                sys.exit(0)
        keys = pygame.key.get_pressed()
        if keys[pygame.K_UP]:
            dy = -5
        elif keys[pygame.K_DOWN]:
            dy = 5
        if dy == 0:
            return None
        return dy

    def draw(self, state: State, player_id: int, local_paddle_y: float | None = None, username: str | None = None):
        white = (255, 255, 255)
        black = (0, 0, 0)
        gray = (128, 128, 128)
        self.screen.fill(black)

        # Derive paddle positions with optional local override (prediction) without
        # mutating the authoritative State instance.
        paddle0_y = state.paddle0_y
        paddle1_y = state.paddle1_y
        if local_paddle_y is not None:
            if player_id == 0:
                paddle0_y = local_paddle_y
            elif player_id == 1:
                paddle1_y = local_paddle_y

        # Draw paddles
        pygame.draw.rect(self.screen, white, (0, paddle0_y, 10, 60))
        pygame.draw.rect(
            self.screen,
            white,
            (self.width - 10, paddle1_y, 10, 60),
        )

        # Draw ball
        pygame.draw.rect(
            self.screen,
            white,
            (state.ball_x, state.ball_y, self.ball_size, self.ball_size),
        )

        # Draw scores at the top center
        score_text = f"{state.score0} : {state.score1}"
        text_surface = self.font.render(score_text, True, white)
        text_rect = text_surface.get_rect(center=(self.width // 2, 20))
        self.screen.blit(text_surface, text_rect)

        # Draw username if available
        if username:
            # Create a larger font for the username
            username_font = pygame.font.Font(None, 48)
            username_surface = username_font.render(username, True, gray)
            
            # Rotate and position username on the appropriate side
            if player_id == 0:
                # Left side - rotate 90 degrees counterclockwise
                rotated_surface = pygame.transform.rotate(username_surface, 90)
                username_rect = rotated_surface.get_rect(midleft=(20, self.height // 2))
            else:
                # Right side - rotate 90 degrees clockwise
                rotated_surface = pygame.transform.rotate(username_surface, -90)
                username_rect = rotated_surface.get_rect(midright=(self.width - 20, self.height // 2))
            
            self.screen.blit(rotated_surface, username_rect)

        # Flip
        pygame.display.flip()
        self.clock.tick(60)

    # ------------------ login helpers ------------------ #
    def _text_input_loop(self, prompt: str, is_password: bool = False) -> str:
        """Display a text input field and return the entered string."""
        text = ""
        while True:
            for event in pygame.event.get():
                if event.type == pygame.QUIT:
                    pygame.quit()
                    sys.exit(0)
                if event.type == pygame.KEYDOWN:
                    if event.key == pygame.K_RETURN:
                        return text
                    elif event.key == pygame.K_BACKSPACE:
                        text = text[:-1]
                    elif event.key == pygame.K_ESCAPE:
                        pygame.quit()
                        sys.exit(0)
                    else:
                        if event.unicode and event.key < 256:
                            text += event.unicode

            # draw prompt
            self.screen.fill((0, 0, 0))
            rendered_prompt = self.font.render(prompt, True, (255, 255, 255))
            self.screen.blit(rendered_prompt, (20, self.height // 3))

            display_text = "*" * len(text) if is_password else text
            rendered_text = self.font.render(display_text, True, (255, 255, 255))
            self.screen.blit(rendered_text, (20, self.height // 3 + 40))

            pygame.display.flip()
            self.clock.tick(30)

    def login_screen(self) -> str:
        """Handle login / account creation. Returns authenticated username."""
        while True:
            username = self._text_input_loop("Enter username:")
            password = self._text_input_loop("Enter password:", is_password=True)

            # Return credentials to be validated by server
            return username, password

    def _show_message(self, text: str, pause: float = 1.0):
        self.screen.fill((0, 0, 0))
        rendered = self.font.render(text, True, (255, 255, 255))
        rect = rendered.get_rect(center=(self.width // 2, self.height // 2))
        self.screen.blit(rendered, rect)
        pygame.display.flip()
        pygame.time.delay(int(pause * 1000))

    def show_game_over(self, reason: str) -> None:
        """Show game over screen and wait for keypress to exit."""
        self.screen.fill((0, 0, 0))
        
        # Main message
        rendered = self.font.render("Game Over", True, (255, 255, 255))
        rect = rendered.get_rect(center=(self.width // 2, self.height // 3))
        self.screen.blit(rendered, rect)
        
        # Reason
        if reason == "opponent_disconnected":
            msg = "Your opponent has disconnected"
        else:
            msg = reason
            
        rendered = self.font.render(msg, True, (255, 255, 255))
        rect = rendered.get_rect(center=(self.width // 2, self.height // 2))
        self.screen.blit(rendered, rect)
        
        # Exit prompt
        rendered = self.font.render("Press any key to exit", True, (200, 200, 200))
        rect = rendered.get_rect(center=(self.width // 2, self.height * 2 // 3))
        self.screen.blit(rendered, rect)
        
        pygame.display.flip()
        
        # Wait for keypress or quit
        waiting = True
        while waiting:
            for event in pygame.event.get():
                if event.type == pygame.QUIT:
                    waiting = False
                elif event.type == pygame.KEYDOWN:
                    waiting = False
        
        pygame.quit()
        sys.exit(0)


class PongClient:
    def __init__(self, server_addr: Tuple[str, int], gui: Gui):
        logger.info(f"Initializing client connecting to {server_addr}")
        self.server_addr = server_addr
        self.sock = socket.socket(socket.AF_INET, socket.SOCK_DGRAM)
        self.sock.setblocking(False)
        logger.debug("Created non-blocking UDP socket")
        self.seq = 0
        self.player_id = -1
        self.state: State | None = None
        self.gui = gui
        self.username = None  # Will be set after authentication
        self.password_hash = None  # Store hashed password for reconnection attempts
        self.authenticated = False
        self.last_auth_attempt = time.perf_counter()
        self.last_hello_attempt = time.perf_counter()
        self.hello_sent = False  # Track if HELLO was sent
        # Initialize with current time to avoid immediate timeout
        current_time = time.perf_counter()
        self.pulse_to_server_time = current_time
        self.pulse_from_server_time = current_time
        logger.debug("Client initialized with default state")

    # ------------- networking helpers ------------- #
    def send(self, msg):
        logger.debug(f"Sending {msg.__class__.__name__} packet to server")
        self.sock.sendto(msg.encode(), self.server_addr)
        self.pulse_to_server_time = time.perf_counter()

    def _recv_packets(self):
        """Process all available packets in the UDP receive buffer."""
        latest = None
        while True:
            try:
                raw, _ = self.sock.recvfrom(4096)
                latest = raw
                logger.debug("Received data in main loop")
            except BlockingIOError:
                break
        if latest:
            self._handle_packet(latest)
        return latest is not None

    def _handle_packet(self, raw):
        try:
            msg = decode(raw)
            logger.info(f"Received packet from server: {msg.__class__.__name__} (type={msg.type})")
            # ALWAYS update pulse time for ANY packet from server
            self.pulse_from_server_time = time.perf_counter()
            logger.debug(f"Updated pulse_from_server_time to {self.pulse_from_server_time}")
        except ValueError as e:
            logger.error(f"Failed to decode packet: {e}")
            return
        if msg.type == MessageType.WELCOME:
            self.player_id = msg.player_id  # type: ignore[attr-defined]
            logger.info(f"Assigned player_id={self.player_id}")
            # Reset hello state once WELCOME is received
            self.hello_sent = False
            logger.debug("Reset hello_sent flag")

        elif msg.type == MessageType.STATE:
            logger.debug(f"Received STATE update: ball=({msg.ball_x:.1f},{msg.ball_y:.1f}), " +  # type: ignore[attr-defined]
                         f"scores={msg.score0}-{msg.score1}")  # type: ignore[attr-defined]
            self.state = msg  # type: ignore[assignment]
            
        elif msg.type == MessageType.DENIED:
            # Show error and exit
            reason = getattr(msg, 'reason', 'duplicate user')
            logger.warning(f"Received DENIED message: {reason}")
            
            # Special case: If server asks for re-authentication, try to re-login instead of exiting
            if reason == "authentication required" and self.username and self.password_hash:
                logger.info(f"Re-authentication required. Attempting to reconnect...")
                self.gui._show_message("Session expired. Reconnecting...", pause=0.5)
                
                # Reset state
                self.authenticated = False
                self.player_id = -1
                logger.debug("Reset authentication state")
                
                # Re-authenticate
                login_msg = Login(username=self.username, password_hash=self.password_hash)
                self.send(login_msg)
                self.last_auth_attempt = time.perf_counter()
                logger.info("Sent re-authentication request")
                return
            
            # For other denial reasons, exit the game
            self.gui._show_message(f"Login denied: {reason}", pause=2)
            logger.error(f"Login denied: {reason}")
            pygame.quit()
            sys.exit(1)

        elif msg.type == MessageType.LOGIN_RESULT:
            if msg.success:  # type: ignore[attr-defined]
                logger.info(f"Login successful: {msg.message}")  # type: ignore[attr-defined]
                self.gui._show_message(f"Login successful: {msg.message}", pause=0.5)  # type: ignore[attr-defined]
                self.authenticated = True
                logger.debug("Set authenticated=True")
               
                # Send HELLO immediately after authentication
                logger.info(f"Sending HELLO immediately after auth with username {self.username}")
                hello = Hello(username=self.username)
                self.send(hello)
                self.hello_sent = True
                self.last_hello_attempt = time.perf_counter()
                logger.debug(f"Set hello_sent=True, last_hello_attempt={self.last_hello_attempt}")
            else:
                logger.error(f"Login failed: {msg.message}")  # type: ignore[attr-defined]
                self.gui._show_message(f"Login failed: {msg.message}", pause=2.0)  # type: ignore[attr-defined]
                pygame.quit()
                sys.exit(1)
        elif msg.type == MessageType.GAME_OVER:
            # Handle game over (opponent disconnected, etc.)
            logger.info(f"Game over: {msg.reason}")  # type: ignore[attr-defined]
            self.gui.show_game_over(msg.reason)  # type: ignore[attr-defined]


    def handle_auth(self):
        """Handle authentication and return False when completed to exit the loop."""
        logger.debug("In handle_auth() loop")
        # Process events
        for event in pygame.event.get():
            if event.type == pygame.QUIT:
                logger.info("Quit event received during auth")
                pygame.quit()
                sys.exit(0)
        
        # Already authenticated in a previous iteration?
        # Now we send HELLO directly in LOGIN_RESULT handler
        if self.authenticated:
            logger.debug("Already authenticated, exiting auth loop")
            return False  # Exit the authentication loop
            
        # Drain network to process responses
        latest = None
        while True:
            try:
                raw, _ = self.sock.recvfrom(4096)
                latest = raw
                logger.debug("Received data during auth loop")
            except BlockingIOError:
                break
        if latest:
            self._handle_packet(latest)
            
        # Display "connecting" screen
        self.gui.screen.fill((0, 0, 0))
        wait_msg = self.gui.font.render("Connecting to server...", True, (255, 255, 255))
        rect = wait_msg.get_rect(center=(self.gui.width // 2, self.gui.height // 2))
        self.gui.screen.blit(wait_msg, rect)
        
        # Retry login periodically
        if time.perf_counter() - self.last_auth_attempt > 2.0 and self.username and self.password_hash:
            logger.info(f"Retrying LOGIN with username {self.username}")
            login_msg = Login(username=self.username, password_hash=self.password_hash)
            self.send(login_msg)
            self.last_auth_attempt = time.perf_counter()
            logger.debug(f"Updated last_auth_attempt={self.last_auth_attempt}")
        
        pygame.display.flip()
        self.gui.clock.tick(30)
        
        # Continue authentication loop
        return True

    def _send_heartbeat(self):
        """Send periodic heartbeat messages to keep connection alive."""
        time_since_pulse = time.perf_counter() - self.pulse_to_server_time
        if time_since_pulse > 2.0:
            pulse = Pulse(username=self.username)
            self.send(pulse)
            logger.info(f"Sending PULSE to keep connection alive")
    
    def _check_server_timeout(self):
        """Check if server has been unresponsive for too long."""
        elapsed = time.perf_counter() - self.pulse_from_server_time
        if elapsed > 5.0:
            logger.error(f"Server not responding for {elapsed:.1f} seconds, quitting")
            self.gui.show_game_over("Server not responding... shutting down")
            time.sleep(2)
            pygame.quit()
            sys.exit(1)
    
    def _handle_waiting_for_player_id(self):
        """Handle state when waiting for server to assign a player ID."""
        # Retry HELLO if needed
        if self.authenticated and self.player_id == -1 and self.username:
            time_since_hello = time.perf_counter() - self.last_hello_attempt
            logger.debug(f"Time since last HELLO: {time_since_hello:.1f}s")
            if time_since_hello > 1.0:
                logger.info(f"Retrying HELLO with username {self.username}")
                hello = Hello(username=self.username)
                self.send(hello)
                self.last_hello_attempt = time.perf_counter()
                logger.debug(f"Updated last_hello_attempt={self.last_hello_attempt}")
        
        # Draw waiting screen
        self.gui.screen.fill((0, 0, 0))
        wait_msg = self.gui.font.render("Waiting for server to assign a player ID...", True, (255, 255, 255))
        rect = wait_msg.get_rect(center=(self.gui.width // 2, self.gui.height // 2))
        self.gui.screen.blit(wait_msg, rect)
        self._handle_events()
        pygame.display.flip()
        self.gui.clock.tick(60)
    
    def _handle_waiting_for_opponent(self):
        """Handle state when waiting for another player to join."""
        # Draw waiting screen
        self.gui.screen.fill((0, 0, 0))
        wait_msg = self.gui.font.render("Waiting for other player...", True, (255, 255, 255))
        rect = wait_msg.get_rect(center=(self.gui.width // 2, self.gui.height // 2))
        self.gui.screen.blit(wait_msg, rect)
        self._handle_events()
        pygame.display.flip()
        self.gui.clock.tick(60)
    
    def _handle_active_game(self, last_paddle_y):
        """Handle state when game is active with both players."""
        logger.debug(f"Have game state, handling input and rendering")
        dy = self.gui.poll_input()
        if dy is not None:
            logger.debug(f"Input detected, dy={dy}")
            last_paddle_y = max(0, min(self.gui.height - 60, last_paddle_y + dy))
            inp = Input(seq=self.seq, paddle_y=last_paddle_y)
            self.seq += 1
            self.send(inp)
            logger.debug(f"Sent INPUT seq={self.seq-1}, paddle_y={last_paddle_y}")
        
        self.gui.draw(self.state, self.player_id, local_paddle_y=last_paddle_y)
        return last_paddle_y
    
    def _handle_events(self):
        """Process pygame events."""
        for event in pygame.event.get():
            if event.type == pygame.QUIT:
                logger.info("Quit event received")
                pygame.quit()
                sys.exit(0)
    
    # ------------- main loop ------------- #
    def run(self):
        # Authentication state
        waiting_auth = True
        logger.info("Starting authentication process")
        
        # Before handshake, need to authenticate
        while waiting_auth:
            waiting_auth = self.handle_auth()
        
        logger.info("Authentication successful, entering main game loop")
        # Update server pulse time on successful auth to prevent immediate timeout
        self.pulse_from_server_time = time.perf_counter()
        logger.debug(f"Updated pulse_from_server_time={self.pulse_from_server_time}")
        
        # Now that we're connected and authenticated, start the main game loop
        last_paddle_y = self.gui.height / 2 - 30
        while True:
            loop_start = time.perf_counter()
            
            # Network handling
            self._recv_packets()
            self._check_server_timeout()
            self._send_heartbeat()
            
            # State handling
            if self.state:
<<<<<<< HEAD
                logger.debug(f"Have game state, handling input and rendering")
                dy = self.gui.poll_input()
                if dy is not None:
                    logger.debug(f"Input detected, dy={dy}")
                    last_paddle_y = max(0, min(self.gui.height - 60, last_paddle_y + dy))
                    inp = Input(seq=self.seq, paddle_y=last_paddle_y)
                    self.seq += 1
                    self.send(inp)
                    logger.debug(f"Sent INPUT seq={self.seq-1}, paddle_y={last_paddle_y}")
                
                self.gui.draw(self.state, self.player_id, local_paddle_y=last_paddle_y, username=self.username)
=======
                # Active game state
                last_paddle_y = self._handle_active_game(last_paddle_y)
>>>>>>> 08ab2515
            else:
                # Waiting state
                if self.player_id == -1:
                    self._handle_waiting_for_player_id()
                else:
                    self._handle_waiting_for_opponent()
            
            # Log frame time
            frame_time = time.perf_counter() - loop_start
            if frame_time > 0.02:  # Only log slow frames (>20ms)
                logger.debug(f"Frame time: {frame_time*1000:.1f}ms")

    def _hash_password(self, password: str) -> str:
        """Hash a password using SHA-256 before sending it over the network."""
        return hashlib.sha256(password.encode()).hexdigest()


def run_client_main(server_ip: str, port: int = 9999):
    logger.info(f"Starting client connecting to {server_ip}:{port}")
    gui = Gui()
    client = PongClient((server_ip, port), gui=gui)
    
    # Get login credentials
    username, password = gui.login_screen()
    logger.info(f"User entered credentials for username: {username}")
    
    # Hash the password before sending
    password_hash = client._hash_password(password)
    logger.debug("Password hashed for security")
    
    # Send login request
    login_msg = Login(username=username, password_hash=password_hash)
    client.username = username  # Store username for later use
    client.password_hash = password_hash  # Store password hash for reconnection attempts
    client.last_auth_attempt = time.perf_counter()  # Track login retries

    client.send(login_msg)
    logger.info(f"Initial LOGIN sent with username {username}")
    
    # Give server a moment to process initial login
    gui._show_message("Authenticating with server...", pause=0.5)
    
    client.run()<|MERGE_RESOLUTION|>--- conflicted
+++ resolved
@@ -445,7 +445,7 @@
             self.send(inp)
             logger.debug(f"Sent INPUT seq={self.seq-1}, paddle_y={last_paddle_y}")
         
-        self.gui.draw(self.state, self.player_id, local_paddle_y=last_paddle_y)
+        self.gui.draw(self.state, self.player_id, local_paddle_y=last_paddle_y, username=self.username)
         return last_paddle_y
     
     def _handle_events(self):
@@ -483,22 +483,8 @@
             
             # State handling
             if self.state:
-<<<<<<< HEAD
-                logger.debug(f"Have game state, handling input and rendering")
-                dy = self.gui.poll_input()
-                if dy is not None:
-                    logger.debug(f"Input detected, dy={dy}")
-                    last_paddle_y = max(0, min(self.gui.height - 60, last_paddle_y + dy))
-                    inp = Input(seq=self.seq, paddle_y=last_paddle_y)
-                    self.seq += 1
-                    self.send(inp)
-                    logger.debug(f"Sent INPUT seq={self.seq-1}, paddle_y={last_paddle_y}")
-                
-                self.gui.draw(self.state, self.player_id, local_paddle_y=last_paddle_y, username=self.username)
-=======
                 # Active game state
                 last_paddle_y = self._handle_active_game(last_paddle_y)
->>>>>>> 08ab2515
             else:
                 # Waiting state
                 if self.player_id == -1:
